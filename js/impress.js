--- conflicted
+++ resolved
@@ -11,11 +11,7 @@
  *
  * ------------------------------------------------
  *  author:  Bartek Szopka
-<<<<<<< HEAD
  *  version: 0.5dev (currently in development)
-=======
- *  version: 0.4.1
->>>>>>> b59a4bf4
  *  url:     http://bartaz.github.com/impress.js/
  *  source:  http://github.com/bartaz/impress.js/
  */
